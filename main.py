--- conflicted
+++ resolved
@@ -688,14 +688,9 @@
 def get_main_menu(is_admin: bool = False) -> InlineKeyboardMarkup:
     keyboard = [
         [InlineKeyboardButton("📥 Ввести показания", callback_data="input_readings")],
-<<<<<<< HEAD
-        [InlineKeyboardButton("📊 Расчёт за текущий месяц", callback_data="calc_current")],
-        [InlineKeyboardButton("📅 Показать предыдущий месяц", callback_data="show_prev")],
-        [InlineKeyboardButton("🪪 Карточка подачи показаний", callback_data="card_submission")],
-=======
         [InlineKeyboardButton("📊 Новый расчёт за месяц", callback_data="calc_current")],
         [InlineKeyboardButton("📅 Показать прежние расчеты", callback_data="show_prev")],
->>>>>>> 4597c9ce
+        [InlineKeyboardButton("🪪 Карточка подачи показаний", callback_data="card_submission")],
         [InlineKeyboardButton("💰 Изменить тарифы", callback_data="set_tariffs")],
         [InlineKeyboardButton("↩️ Откат последних показаний", callback_data="undo_last")],
         [InlineKeyboardButton("📈 Статистика", callback_data="stats_menu")],
